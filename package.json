{
  "author": {
    "name": "zefau",
    "email": "zefau@mailbox.org"
  },
  "bugs": {
    "url": "https://github.com/iobroker-community-adapters/ioBroker.roomba/issues"
  },
  "bundleDependencies": false,
  "contributors": [
    {
      "name": "zefau",
      "email": "zefau@mailbox.org"
    }
  ],
  "dependencies": {
<<<<<<< HEAD
    "@iobroker/adapter-core": "^2.5.0",
    "@karlvr/dorita980": "^3.2.0"
=======
    "@iobroker/adapter-core": "^2.6.8",
    "dorita980": "^3.1.8"
>>>>>>> 15d52861
  },
  "deprecated": false,
  "description": "Connect your iRobot Roomba to ioBroker",
  "devDependencies": {
    "@alcalzone/release-script": "^2.2.0",
    "@iobroker/testing": "^4.1.0",
    "axios": "^0.27.0",
    "chai": "^4.3.4",
    "gulp": "^4.0.2",
    "mocha": "^10.2.0"
  },
  "homepage": "https://github.com/iobroker-community-adapters/ioBroker.roomba",
  "keywords": [
    "ioBroker",
    "roomba",
    "irobot"
  ],
  "license": "MIT",
  "main": "roomba.js",
  "name": "iobroker.roomba",
  "repository": {
    "type": "git",
    "url": "git+https://github.com/iobroker-community-adapters/ioBroker.roomba.git"
  },
  "scripts": {
    "test": "npm run test:package && npm run test:unit",
    "test:integration": "mocha test/integration --exit",
    "test:package": "mocha test/package --exit",
    "test:unit": "mocha test/unit --exit",
    "release": "release-script"
  },
  "version": "1.1.4"
}<|MERGE_RESOLUTION|>--- conflicted
+++ resolved
@@ -14,13 +14,8 @@
     }
   ],
   "dependencies": {
-<<<<<<< HEAD
-    "@iobroker/adapter-core": "^2.5.0",
+    "@iobroker/adapter-core": "^2.6.8",
     "@karlvr/dorita980": "^3.2.0"
-=======
-    "@iobroker/adapter-core": "^2.6.8",
-    "dorita980": "^3.1.8"
->>>>>>> 15d52861
   },
   "deprecated": false,
   "description": "Connect your iRobot Roomba to ioBroker",
